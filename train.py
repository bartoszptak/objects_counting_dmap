"""Main script used to train networks."""
import os
from typing import Union, Optional, List

import click
import torch
import numpy as np
from matplotlib import pyplot
import segmentation_models_pytorch as smp

from data_loader import H5Dataset
from looper import Looper
from model import UNet, FCRN_A


@click.command()
@click.option('-d', '--dataset_name',
              type=click.Choice(['cell', 'mall', 'ucsd', 'visdrone', 'gcc']),
              required=True,
              help='Dataset to train model on (expect proper HDF5 files).')
@click.option('-n', '--network_architecture',
              required=True,
              help='Model to train.')
@click.option('-lr', '--learning_rate', default=1e-2,
              help='Initial learning rate (lr_scheduler is applied).')
@click.option('-e', '--epochs', default=150, help='Number of training epochs.')
@click.option('--batch_size', default=8,
              help='Batch size for both training and validation dataloaders.')
@click.option('--aug', default=False, is_flag=True,
              help='')
@click.option('-e', '--eval', default=False, is_flag=True,
              help='')
@click.option('--sliced', default=False, is_flag=True,
              help='')
@click.option('--mosaic', default=False, is_flag=True,
              help='')
@click.option('--unet_filters', default=64,
              help='Number of filters for U-Net convolutional layers.')
@click.option('--convolutions', default=2,
              help='Number of layers in a convolutional block.')
@click.option('--plot', is_flag=True, help="Generate a live plot.")
@click.option('--loss', type=click.Choice(['mse', 'weight']), default='mse')
@click.option('--flow', type=click.Choice(['', 'median', 'dis']), default='', help='')
@click.option('-c', '--checkpoint',
              type=click.File('r'),
              required=False,
              default=None,
              help='A path to a checkpoint with weights.')
def train(dataset_name: str,
          network_architecture: str,
          learning_rate: float,
          epochs: int,
          batch_size: int,
          aug: bool,
          eval: bool,
          sliced: bool,
          loss: str,
          mosaic: bool,
          unet_filters: int,
          convolutions: int,
          checkpoint: str,
          plot: bool, 
          flow: str):
    """Train chosen model on selected dataset."""
    # use GPU if avilable
    device = torch.device('cuda:0' if torch.cuda.is_available() else 'cpu')

    dataset = {}     # training and validation HDF5-based datasets
    dataloader = {}  # training and validation dataloaders

    for mode in ['train', 'valid']:
        # expected HDF5 files in dataset_name/(train | valid).h5
        data_path = os.path.join(dataset_name, f"{mode}.h5")
        # turn on flips only for training dataset
        dataset[mode] = H5Dataset(data_path,
                                  flow = flow,
                                  mosaic = mosaic if mode == 'train' else False,
                                  aug = aug if mode == 'train' else False)
        dataloader[mode] = torch.utils.data.DataLoader(dataset[mode],
                                                       batch_size=batch_size)

    # only UCSD dataset provides greyscale images instead of RGB
    in_channels = 1 if dataset_name == 'ucsd' else 3
    if flow == 'median':
        in_channels += 1
    elif flow == 'dis':
        in_channels += 2

    # initialize a model based on chosen network_architecture

    if network_architecture in ['UNet', 'FCRN_A']:
        network = {
            'UNet': UNet,
            'FCRN_A': FCRN_A
        }[network_architecture](input_filters=in_channels,
                                filters=unet_filters,
                                N=convolutions)

    elif network_architecture[:5] == 'UNet_':
        network = smp.Unet(encoder_name=network_architecture.split('_')[-1], in_channels=in_channels, classes=1) 
    elif network_architecture[:7] == 'UNet++_':
        network = smp.UnetPlusPlus(encoder_name=network_architecture.split('_')[-1], in_channels=in_channels, classes=1) 
    elif network_architecture[:4] == 'FPN_':
        network = smp.FPN(encoder_name=network_architecture.split('_')[-1], in_channels=in_channels, classes=1) 
    elif network_architecture[:4] == 'PSP_':
<<<<<<< HEAD
        network = smp.PSPNet(encoder_name=network_architecture.split('_')[-1], in_channels=input_channels, classes=1)
    elif network_architecture[:10] == 'DeepLabV3_':
        network = smp.PSPNet(encoder_name=network_architecture.split('_')[-1], in_channels=input_channels, classes=1)
    elif network_architecture[:14] == 'DeepLabV3Plus_':
        network = smp.PSPNet(encoder_name=network_architecture.split('_')[-1], in_channels=input_channels, classes=1)
=======
        network = smp.PSPNet(encoder_name=network_architecture.split('_')[-1], in_channels=in_channels, classes=1)
>>>>>>> 476a9319
    else:
        raise NotImplementedError

    network = torch.nn.DataParallel(network.to(device))

    if checkpoint:
        network.load_state_dict(torch.load(checkpoint.name))

    # initialize loss, optimized and learning rate scheduler

    if loss == 'weight':
        def count_loss(output, target):
            mae = torch.nn.MSELoss()
            loss = torch.mean(torch.absolute(output.sum() - target.sum()))/10e4
            return 0.9 * mae(output, target) + 0.1 * loss

        loss_fn = count_loss
    else:
        loss_fn = torch.nn.MSELoss()

    optimizer = torch.optim.SGD(network.parameters(),
                                lr=learning_rate,
                                momentum=0.9,
                                weight_decay=1e-5)
    lr_scheduler = torch.optim.lr_scheduler.StepLR(optimizer,
                                                   step_size=20,
                                                   gamma=0.1)

    # if plot flag is on, create a live plot (to be updated by Looper)
    if plot:
        pyplot.ion()
        fig, plots = pyplot.subplots(nrows=2, ncols=2)
    else:
        plots = [None] * 2

    # create training and validation Loopers to handle a single epoch
    train_looper = Looper(network, device, loss_fn, optimizer,
                          dataloader['train'], len(dataset['train']), plots[0])
    valid_looper = Looper(network, device, loss_fn, optimizer,
                          dataloader['valid'], len(dataset['valid']), plots[1],
                          validation=True, sliced=sliced)

    # current best results (lowest mean absolute error on validation set)
    current_best = np.infty

    if eval:
        epochs = 1
    for epoch in range(epochs):
        print(f"Epoch {epoch + 1}\n")

        # run training epoch and update learning rate
        if not eval:
            train_looper.run()
            lr_scheduler.step()

        # run validation epoch
        with torch.no_grad():
            result = valid_looper.run()

        # update checkpoint if new best is reached
        if result < current_best and not eval:
            current_best = result
            path = f'{dataset_name}_{network_architecture}'
            if aug:
                path += '_aug'
            if mosaic:
                path += '_mosaic'
            if flow != '':
                path += '_flow'
            torch.save(network.state_dict(),
                       path+'.pth')

            print(f"\nNew best result: {result}")

        print("\n", "-"*80, "\n", sep='')

    if not eval:
        print(f"[Training done] Best result: {current_best}, dataset: {dataset_name}, model: {network_architecture}, aug: {aug}, mosaic: {mosaic}, flow: {flow}")

if __name__ == '__main__':
    train()<|MERGE_RESOLUTION|>--- conflicted
+++ resolved
@@ -103,15 +103,11 @@
     elif network_architecture[:4] == 'FPN_':
         network = smp.FPN(encoder_name=network_architecture.split('_')[-1], in_channels=in_channels, classes=1) 
     elif network_architecture[:4] == 'PSP_':
-<<<<<<< HEAD
-        network = smp.PSPNet(encoder_name=network_architecture.split('_')[-1], in_channels=input_channels, classes=1)
+        network = smp.PSPNet(encoder_name=network_architecture.split('_')[-1], in_channels=in_channels, classes=1)
     elif network_architecture[:10] == 'DeepLabV3_':
-        network = smp.PSPNet(encoder_name=network_architecture.split('_')[-1], in_channels=input_channels, classes=1)
+        network = smp.PSPNet(encoder_name=network_architecture.split('_')[-1], in_channels=in_channels, classes=1)
     elif network_architecture[:14] == 'DeepLabV3Plus_':
-        network = smp.PSPNet(encoder_name=network_architecture.split('_')[-1], in_channels=input_channels, classes=1)
-=======
         network = smp.PSPNet(encoder_name=network_architecture.split('_')[-1], in_channels=in_channels, classes=1)
->>>>>>> 476a9319
     else:
         raise NotImplementedError
 
